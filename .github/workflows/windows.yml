--- conflicted
+++ resolved
@@ -3,7 +3,7 @@
 on:
   push:
     branches:
-      - version_0_4_0
+      - version_0_2_0
   pull_request:
 
 env:
@@ -45,12 +45,8 @@
           fetch-depth: 0
 
       - name: Cargo build
-<<<<<<< HEAD
-        run: cargo build --profile release-lto --features use_winit,use_wgpu,sound,opl
-=======
         run: |
-          $USERPROFILE/.cargo/bin/cargo build --profile release-lto --features use_winit,use_wgpu,devtools,sound,opl
->>>>>>> b5abb451
+          $USERPROFILE/.cargo/bin/cargo build --profile release-lto --features use_winit,use_wgpu,sound,opl
 
       - name: Copy files into install dir
         run: cp LICENSE README.md CHANGELOG.md CREDITS.md target/release-lto/martypc install
