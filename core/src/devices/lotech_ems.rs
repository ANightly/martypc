/*
    MartyPC
    https://github.com/dbalsom/martypc

    Copyright 2022-2024 Daniel Balsom

    Permission is hereby granted, free of charge, to any person obtaining a
    copy of this software and associated documentation files (the “Software”),
    to deal in the Software without restriction, including without limitation
    the rights to use, copy, modify, merge, publish, distribute, sublicense,
    and/or sell copies of the Software, and to permit persons to whom the
    Software is furnished to do so, subject to the following conditions:

    The above copyright notice and this permission notice shall be included in
    all copies or substantial portions of the Software.

    THE SOFTWARE IS PROVIDED “AS IS”, WITHOUT WARRANTY OF ANY KIND, EXPRESS OR
    IMPLIED, INCLUDING BUT NOT LIMITED TO THE WARRANTIES OF MERCHANTABILITY,
    FITNESS FOR A PARTICULAR PURPOSE AND NONINFRINGEMENT. IN NO EVENT SHALL THE
    AUTHORS OR COPYRIGHT HOLDERS BE LIABLE FOR ANY CLAIM, DAMAGES OR OTHER
    LIABILITY, WHETHER IN AN ACTION OF CONTRACT, TORT OR OTHERWISE, ARISING
    FROM, OUT OF OR IN CONNECTION WITH THE SOFTWARE OR THE USE OR OTHER
    DEALINGS IN THE SOFTWARE.

    --------------------------------------------------------------------------

    devices::lotech_ems.rs

    Implementation of the LoTech 2MB EMS Board
    https://texelec.com/product/lo-tech-ems-2-mb/

*/

<<<<<<< HEAD
use crate::bus::{BusInterface, DeviceRunTimeUnit, IoDevice, MemRangeDescriptor, MemoryMappedDevice, NO_IO_BYTE};
=======
use crate::{
    bus::{BusInterface, DeviceRunTimeUnit, IoDevice, MemRangeDescriptor, MemoryMappedDevice, NO_IO_BYTE},
    devices::{
        cga::{CGA_MEM_ADDRESS, CGA_MEM_MASK},
        lpt_card::LPT_DEFAULT_IO_BASE,
    },
};
>>>>>>> c122db3c

pub const LOTECH_DEFAULT_IO_BASE: u16 = 0x260;
pub const LOTECH_IO_MASK: u16 = !0x03;
pub const LOTECH_DEFAULT_EMS_WINDOW_SEG: usize = 0xE000;
pub const LOTECH_EMS_WINDOW_SIZE: usize = 0x10000;
pub const LOTECH_EMS_SIZE: usize = 0x200000;
pub const LOTECH_EMS_PAGE_SIZE: usize = 0x4000;

pub const LOTECH_PAGE_MASK: usize = 0b1100_0000_0000_0000;
pub const LOTECH_BASE_MASK: usize = 0b0011_1111_1111_1111;
pub const LOTECH_PAGE_SHIFT: usize = 14;

#[derive(Debug, Clone, Copy, Default)]
pub struct PageRegister {
    page_addr: usize,
}

pub struct LotechEmsCard {
    port_base: u16,
    window_addr: usize,
    pages: [PageRegister; 4],
    mem: Vec<u8>,
}

impl Default for LotechEmsCard {
    fn default() -> Self {
        LotechEmsCard {
            port_base: LOTECH_DEFAULT_IO_BASE,
            window_addr: LOTECH_DEFAULT_EMS_WINDOW_SEG << 4,
            pages: [PageRegister::default(); 4],
            mem: vec![0xAA; LOTECH_EMS_SIZE],
        }
    }
}

impl LotechEmsCard {
    pub fn new(port_base: Option<u16>, window_seg: Option<usize>) -> Self {
        LotechEmsCard {
            port_base: port_base.unwrap_or(LOTECH_DEFAULT_IO_BASE),
            window_addr: window_seg.unwrap_or(LOTECH_DEFAULT_EMS_WINDOW_SEG) << 4,
            ..Default::default()
        }
    }

    pub fn page_reg_write(&mut self, port_num: u16, data: u8) {
        self.pages[port_num as usize].page_addr = ((data & 0x7F) as usize) << 14;
    }
}

impl IoDevice for LotechEmsCard {
    fn read_u8(&mut self, port: u16, _delta: DeviceRunTimeUnit) -> u8 {
        // Catch up to CPU state.
        //let _ticks = self.catch_up(delta, false);
        //self.rw_op(ticks, 0, port as u32, RwSlotType::Io);

        if (port & LOTECH_IO_MASK) == self.port_base {
            //self.port_read(port)
            NO_IO_BYTE
        }
        else {
            NO_IO_BYTE
        }
    }

    fn write_u8(&mut self, port: u16, data: u8, _bus: Option<&mut BusInterface>, _delta: DeviceRunTimeUnit) {
        if (port & LOTECH_IO_MASK) == self.port_base {
            // Read is from LPT port.
            let port_num = port & 0x03;
            self.page_reg_write(port_num, data);
        }
    }

    fn port_list(&self) -> Vec<(String, u16)> {
        vec![
            ("EMS Page Register 0".to_string(), self.port_base),
            ("EMS Page Register 1".to_string(), self.port_base + 1),
            ("EMS Page Register 2".to_string(), self.port_base + 2),
            ("EMS Page Register 3".to_string(), self.port_base + 3),
        ]
    }
}

/// Unlike the EGA or VGA the CGA doesn't do any operations on video memory on read/write,
/// but we handle the mirroring of VRAM this way, and for consistency with other devices
impl MemoryMappedDevice for LotechEmsCard {
    fn get_read_wait(&mut self, _address: usize, _cycles: u32) -> u32 {
        0
    }

    fn mmio_read_u8(&mut self, address: usize, _cycles: u32, _cpumem: Option<&[u8]>) -> (u8, u32) {
        let page = (address & LOTECH_PAGE_MASK) >> LOTECH_PAGE_SHIFT;
        let ems_addr = self.pages[page].page_addr + (address & LOTECH_BASE_MASK);

        (self.mem[ems_addr], 0)
    }

    fn mmio_read_u16(&mut self, address: usize, _cycles: u32, cpumem: Option<&[u8]>) -> (u16, u32) {
        let (lo_byte, wait1) = MemoryMappedDevice::mmio_read_u8(self, address, 0, cpumem);
        let (ho_byte, wait2) = MemoryMappedDevice::mmio_read_u8(self, address + 1, 0, cpumem);

        log::warn!("Unsupported 16 bit read from VRAM");
        return ((ho_byte as u16) << 8 | lo_byte as u16, wait1 + wait2);
    }

    fn mmio_peek_u8(&self, address: usize, _cpumem: Option<&[u8]>) -> u8 {
        let page = (address & LOTECH_PAGE_MASK) >> LOTECH_PAGE_SHIFT;
        let ems_addr = self.pages[page].page_addr + (address & LOTECH_BASE_MASK);

        self.mem[ems_addr]
    }

    fn mmio_peek_u16(&self, address: usize, _cpumem: Option<&[u8]>) -> u16 {
        let a_offset = (address & LOTECH_PAGE_MASK) >> LOTECH_PAGE_SHIFT;

        (self.mem[a_offset] as u16) << 8 | self.mem[a_offset + 1] as u16
    }

    fn get_write_wait(&mut self, _address: usize, _cycles: u32) -> u32 {
        0
    }

    fn mmio_write_u8(&mut self, address: usize, byte: u8, _cycles: u32, _cpumem: Option<&mut [u8]>) -> u32 {
        let page = (address & LOTECH_PAGE_MASK) >> LOTECH_PAGE_SHIFT;
        let ems_addr = self.pages[page].page_addr + (address & LOTECH_BASE_MASK);

        self.mem[ems_addr] = byte;
        0
    }

    fn mmio_write_u16(&mut self, _address: usize, _data: u16, _cycles: u32, _cpumem: Option<&mut [u8]>) -> u32 {
        //trace!(self, "16 byte write to VRAM, {:04X} -> {:05X} ", data, address);
        log::warn!("Unsupported 16 bit write to VRAM");
        0
    }

    fn get_mapping(&self) -> Vec<MemRangeDescriptor> {
        let mut mapping = Vec::new();

        mapping.push(MemRangeDescriptor {
            address: self.window_addr,
            size: LOTECH_EMS_WINDOW_SIZE,
            cycle_cost: 0,
            read_only: false,
            priority: 0,
        });

        mapping
    }
}<|MERGE_RESOLUTION|>--- conflicted
+++ resolved
@@ -31,17 +31,7 @@
 
 */
 
-<<<<<<< HEAD
 use crate::bus::{BusInterface, DeviceRunTimeUnit, IoDevice, MemRangeDescriptor, MemoryMappedDevice, NO_IO_BYTE};
-=======
-use crate::{
-    bus::{BusInterface, DeviceRunTimeUnit, IoDevice, MemRangeDescriptor, MemoryMappedDevice, NO_IO_BYTE},
-    devices::{
-        cga::{CGA_MEM_ADDRESS, CGA_MEM_MASK},
-        lpt_card::LPT_DEFAULT_IO_BASE,
-    },
-};
->>>>>>> c122db3c
 
 pub const LOTECH_DEFAULT_IO_BASE: u16 = 0x260;
 pub const LOTECH_IO_MASK: u16 = !0x03;
