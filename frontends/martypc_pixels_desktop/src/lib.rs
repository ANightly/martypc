--- conflicted
+++ resolved
@@ -561,14 +561,6 @@
         machine.change_state(MachineState::Off);
     }
 
-    let debug_keyboard = config.emulator.debug_keyboard;
-
-<<<<<<< HEAD
-    // Do PIT phase offset option
-    machine.pit_adjust((config.machine.pit_phase.unwrap_or(0) & 0x03));
-
-=======
->>>>>>> 4a719d91
     // Set options from config. We do this now so that we can set the same state for both GUI and machine
     framework.gui.set_option(GuiOption::EnableSnow, config.machine.cga_snow.unwrap_or(false));
     machine.set_video_option(VideoOption::EnableSnow(config.machine.cga_snow.unwrap_or(false)));
